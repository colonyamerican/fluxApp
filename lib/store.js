--- conflicted
+++ resolved
@@ -10,14 +10,8 @@
 /**
  * Base Store
  */
-<<<<<<< HEAD
 function BaseStore(spec) {
   EventEmitter.apply(this)
-  this.setMaxListeners(1000);
-=======
-function BaseStore(spec, fluxApp) {
-  EventEmitter.apply(this);
->>>>>>> 80ee6d14
 
   this.setMaxListeners(1000);
 
